--- conflicted
+++ resolved
@@ -653,13 +653,8 @@
             return self.array ?? []
         }
     }
-<<<<<<< HEAD
-    
+
     //Optional [Any]
-=======
-
-    //Optional [AnyObject]
->>>>>>> 6d6c0f3d
     public var arrayObject: [Any]? {
         get {
             switch self.type {
@@ -700,13 +695,9 @@
     public var dictionaryValue: [String : JSON] {
         return self.dictionary ?? [:]
     }
-<<<<<<< HEAD
-    
+
     //Optional [String : Any]
-=======
-
-    //Optional [String : AnyObject]
->>>>>>> 6d6c0f3d
+
     public var dictionaryObject: [String : Any]? {
         get {
             switch self.type {
